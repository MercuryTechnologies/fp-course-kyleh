{-# LANGUAGE NoImplicitPrelude #-}

module Monad.Monad where

import Core
import qualified Prelude as P
import Intro.Id
import Intro.Optional
import Structure.List


class Monad m where
  bind ::
    (a -> m b)
    -> m a
    -> m b
  return ::
    a
    -> m a
  -- Exercise 6
  -- Relative Difficulty: 3
  -- (use bind and return)
  --
  -- | Witness that all things with bind and return also have fmap.
  --
  -- >>> fmap' (+1) (Id 2)
  -- Id 3
  --
  -- >>> fmap' (+1) Nil
  -- []
  --
  -- >>> fmap' (+1) (1 :. 2 :. 3 :. Nil)
  -- [2,3,4]
  fmap' ::
    (a -> b)
    -> m a
    -> m b
  fmap' f =
    bind (return . f)

-- Exercise 7
-- Relative Difficulty: 1
--
-- | Binds a function on the Id monad.
--
-- >>> bind (\x -> Id(x+1)) (Id 2)
-- Id 3
--
-- prop> return x == Id x
instance Monad Id where
  bind f (Id a) =
    f a
  return =
    Id

-- Exercise 8
-- Relative Difficulty: 2
--
-- | Binds a function on the List monad.
--
-- >>> bind (\n -> n :. n :. Nil) (1 :. 2 :. 3 :. Nil)
-- [1,1,2,2,3,3]
--
-- prop> return x == x :. Nil
instance Monad List where
  bind =
    flatMap
  return =
    (:. Nil)

-- Exercise 9
-- Relative Difficulty: 2
--
-- | Binds a function on the Optional monad.
--
-- >>> bind (\n -> Full (n + n)) (Full 7)
-- Full 14
--
-- prop> return x == Full x
instance Monad Optional where
  bind =
    bindOptional
  return =
    Full

-- Exercise 10
-- Relative Difficulty: 3
--
-- | Binds a function on the reader ((->) t) monad.
--
-- >>> bind (*) (+10) 7
-- 119
--
-- prop> return x y == x
instance Monad ((->) t) where
  bind f g x =
    f (g x) x
  return =
    const

-- Exercise 11
-- Relative Difficulty: 2
--
-- | Flattens a combined structure to a single structure.
--
-- >>> flatten' ((1 :. 2 :. 3 :. Nil) :. (1 :. 2 :. Nil) :. Nil)
-- [1,2,3,1,2]
--
-- >>> flatten' (Full Empty)
-- Empty
--
-- >>> flatten' (Full (Full 7))
-- Full 7
--
-- >>> flatten' (+) 7
-- 14
flatten' ::
  Monad m =>
  m (m a)
  -> m a
<<<<<<< HEAD
flaatten =
  bind id
=======
flatten' =
  error "todo"
>>>>>>> 325ba678

-- Exercise 12
-- Relative Difficulty: 10
--
-- | Applies a structure on functions to a structure on values.
--
-- >>> apply (Id (+1)) (Id 2)
-- Id 3
--
-- >>> apply ((+1) :. (*2) :. Nil) (4 :. 5 :. 6 :. Nil)
-- [5,6,7,8,10,12]
--
-- >>> apply (Full (+1)) (Full 2)
-- Full 3
--
-- >>> apply (Full (+1)) Empty
-- Empty
--
-- >>> apply Empty (Full 2)
-- Empty
--
-- >>> apply Empty Empty
-- Empty
--
-- >>> apply (*) (+10) 6
-- 96
apply ::
  Monad m =>
  m (a -> b)
  -> m a
  -> m b
apply f a =
  bind (`fmap'` a) f

-- Exercise 13
-- Relative Difficulty: 6
-- (bonus: use apply + fmap')
--
-- | Apply a binary function in the Monad environment.
--
-- >>> lift2 (+) (Id 7) (Id 8)
-- Id 15
--
-- >>> lift2 (+) (1 :. 2 :. 3 :. Nil) (4 :. 5 :. Nil)
-- [5,6,6,7,7,8]
--
-- >>> lift2 (+) (Full 7) (Full 8)
-- Full 15
--
-- >>> lift2 (+) (Full 7) Empty
-- Empty
--
-- >>> lift2 (+) Empty (Full 8)
-- Empty
--
-- >>> lift2 (+) len sum (listh [4,5,6])
-- 18
lift2 ::
  Monad m =>
  (a -> b -> c)
  -> m a
  -> m b
  -> m c
lift2 f =
  apply . fmap' f

-- Exercise 14
-- Relative Difficulty: 6
-- (bonus: use apply + lift2)
--
-- | Apply a ternary function in the Monad environment.
--
-- >>> lift3 (\a b c -> a + b + c) (Id 7) (Id 8) (Id 9)
-- Id 24
--
-- >>> lift3 (\a b c -> a + b + c) (1 :. 2 :. 3 :. Nil) (4 :. 5 :. Nil) (6 :. 7 :. 8 :. Nil)
-- [11,12,13,12,13,14,12,13,14,13,14,15,13,14,15,14,15,16]
--
-- >>> lift3 (\a b c -> a + b + c) (Full 7) (Full 8) (Full 9)
-- Full 24
--
-- >>> lift3 (\a b c -> a + b + c) (Full 7) (Full 8) Empty
-- Empty
--
-- >>> lift3 (\a b c -> a + b + c) Empty (Full 8) (Full 9)
-- Empty
--
-- >>> lift3 (\a b c -> a + b + c) Empty Empty (Full 9)
-- Empty
--
-- >>> lift3 (\a b c -> a + b + c) len sum product (listh [4,5,6])
-- 138
lift3 ::
  Monad m =>
  (a -> b -> c -> d)
  -> m a
  -> m b
  -> m c
  -> m d
lift3 f a =
  apply . apply (fmap' f a)

-- Exercise 15
-- Relative Difficulty: 6
-- (bonus: use apply + lift3)
--
-- | Apply a quaternary function in the Monad environment.
--
-- >>> lift4 (\a b c d -> a + b + c + d) (Id 7) (Id 8) (Id 9) (Id 10)
-- Id 34
--
-- >>> lift4 (\a b c d -> a + b + c + d) (1 :. 2 :. 3 :. Nil) (4 :. 5 :. Nil) (6 :. 7 :. 8 :. Nil) (9 :. 10 :. Nil)
-- [20,21,21,22,22,23,21,22,22,23,23,24,21,22,22,23,23,24,22,23,23,24,24,25,22,23,23,24,24,25,23,24,24,25,25,26]
--
-- >>> lift4 (\a b c d -> a + b + c + d) (Full 7) (Full 8) (Full 9) (Full 10)
-- Full 34
--
-- >>> lift4 (\a b c d -> a + b + c + d) (Full 7) (Full 8) Empty  (Full 10)
-- Empty
--
-- >>> lift4 (\a b c d -> a + b + c + d) Empty (Full 8) (Full 9) (Full 10)
-- Empty
--
-- >>> lift4 (\a b c d -> a + b + c + d) Empty Empty (Full 9) (Full 10)
-- Empty
--
-- >>> lift4 (\a b c d -> a + b + c + d) len sum product (sum . filter even) (listh [4,5,6])
-- 148
lift4 ::
  Monad m =>
  (a -> b -> c -> d -> e)
  -> m a
  -> m b
  -> m c
  -> m d
  -> m e
lift4 f a b =
  apply . apply (apply (fmap' f a) b)

-- Exercise 16
-- Relative Difficulty: 3
--
-- | Sequences a list of structures to a structure of list.
--
-- >>> seequence [Id 7, Id 8, Id 9]
-- Id [7,8,9]
--
-- >>> seequence [1 :. 2 :. 3 :. Nil, 1 :. 2 :. Nil]
-- [[1,1],[1,2],[2,1],[2,2],[3,1],[3,2]]
--
-- >>> seequence [Full 7, Empty]
-- Empty
--
-- >>> seequence [Full 7, Full 8]
-- Full [7,8]
--
-- >>> seequence [(*10), (+2)] 6
-- [60,8]
seequence ::
  Monad m =>
  [m a]
  -> m [a]
seequence =
  foldr (lift2 (:)) (return [])

-- Exercise 17
-- Relative Difficulty: 3
--
-- | Traverse (map) a list of values with an effect.
--
-- >>> traaverse (\n -> Id (n + 4)) [1,2,3]
-- Id [5,6,7]
--
-- >>> traaverse (\n -> n :. n * 2 :. Nil) [1,2,3]
-- [[1,2,3],[1,2,6],[1,4,3],[1,4,6],[2,2,3],[2,2,6],[2,4,3],[2,4,6]]
--
-- >>> traaverse (\n -> if n < 7 then Full (n * 3) else Empty) [1,2,3]
-- Full [3,6,9]
--
-- >>> traaverse (\n -> if n < 7 then Full (n * 3) else Empty) [1,2,3,14]
-- Empty
--
-- >>> traaverse (*) [1,2,3] 15
-- [15,30,45]
traaverse ::
  Monad m =>
  (a -> m b)
  -> [a]
  -> m [b]
traaverse f =
  seequence . fmap' f

-- Exercise 18
-- Relative Difficulty: 4
--
-- | Replicate an effect a given number of times.
--
-- >>> reeplicate 4 (Id "hi")
-- Id ["hi","hi","hi","hi"]
--
-- >>> reeplicate 4 (Full "hi")
-- Full ["hi","hi","hi","hi"]
--
-- >>> reeplicate 4 Empty
-- Empty
--
-- >>> reeplicate 4 (*2) 5
-- [10,10,10,10]
reeplicate ::
  Monad m =>
  Int
  -> m a
  -> m [a]
reeplicate n =
  seequence . replicate n

-- Exercise 19
-- Relative Difficulty: 9
--
-- | Filter a list with a predicate that produces an effect.
--
-- >>> filtering (Id . even) [4,5,6]
-- Id [4,6]
--
-- >>> filtering (\a -> if a > 13 then Empty else if a > 7 then Full False else Full True) [4,5,6]
-- Full [4,5,6]
--
-- >>> filtering (\a -> if a > 13 then Empty else if a > 7 then Full False else Full True) [4,5,6,7,8,9]
-- Full [4,5,6,7]
--
-- >>> filtering (\a -> if a > 13 then Empty else if a > 7 then Full False else Full True) [4,5,6,13,14]
-- Empty
--
-- >>> filtering (>) [4..12] 8
-- [9,10,11,12]
filtering ::
  Monad m =>
  (a -> m Bool)
  -> [a]
  -> m [a]
filtering p =
  foldr (\a b -> bind (\q -> if q then fmap' (a:) b else b) (p a)) (return [])

-----------------------
-- SUPPORT LIBRARIES --
-----------------------

instance Monad IO where
  bind =
    (=<<)
  return =
    P.return

instance Monad [] where
  bind = (P.=<<)
  return = P.return

instance Monad Maybe where
  bind = (P.=<<)
  return = P.return<|MERGE_RESOLUTION|>--- conflicted
+++ resolved
@@ -118,13 +118,8 @@
   Monad m =>
   m (m a)
   -> m a
-<<<<<<< HEAD
-flaatten =
+flatten' =
   bind id
-=======
-flatten' =
-  error "todo"
->>>>>>> 325ba678
 
 -- Exercise 12
 -- Relative Difficulty: 10
