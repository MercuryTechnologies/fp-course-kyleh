{-# LANGUAGE NoImplicitPrelude #-}
{-# LANGUAGE ScopedTypeVariables #-}
{-# LANGUAGE RebindableSyntax #-}

module Course.Applicative(
  Applicative(..)
, sequence
, replicateA
, filtering
, return
, fail
) where

import Course.Core
import Course.Apply
import Course.Id
import Course.List
import Course.Optional
import qualified Prelude as P

class Apply f => Applicative f where
  pure ::
    a -> f a

-- | Witness that all things with (<*>) and pure also have (<$>).
--
-- >>> (+1) <$> (Id 2)
-- Id 3
--
-- >>> (+1) <$> Nil
-- []
--
-- >>> (+1) <$> (1 :. 2 :. 3 :. Nil)
-- [2,3,4]
(<$>) ::
  Applicative f =>
  (a -> b)
  -> f a
  -> f b
f <$> a =
  pure f <*> a

-- | Insert into Id.
--
-- prop> pure x == Id x
instance Applicative Id where
  pure =
    Id

-- | Insert into a List.
--
-- prop> pure x == x :. Nil
instance Applicative List where
  pure =
    (:. Nil)

-- | Insert into an Optional.
--
-- prop> pure x == Full x
instance Applicative Optional where
  pure =
    Full

-- | Insert into a constant function.
--
-- prop> pure x y == x
instance Applicative ((->) t) where
  pure =
    const

-- | Sequences a list of structures to a structure of list.
--
-- >>> sequence (Id 7 :. Id 8 :. Id 9 :. Nil)
-- Id [7,8,9]
--
-- >>> sequence ((1 :. 2 :. 3 :. Nil) :. (1 :. 2 :. Nil) :. Nil)
-- [[1,1],[1,2],[2,1],[2,2],[3,1],[3,2]]
--
-- >>> sequence (Full 7 :. Empty :. Nil)
-- Empty
--
-- >>> sequence (Full 7 :. Full 8 :. Nil)
-- Full [7,8]
--
-- >>> sequence ((*10) :. (+2) :. Nil) 6
-- [60,8]
sequence ::
  Applicative f =>
  List (f a)
  -> f (List a)
sequence =
  foldRight (lift2 (:.)) (pure Nil)

-- | Replicate an effect a given number of times.
--
-- >>> replicateA 4 (Id "hi")
-- Id ["hi","hi","hi","hi"]
--
-- >>> replicateA 4 (Full "hi")
-- Full ["hi","hi","hi","hi"]
--
-- >>> replicateA 4 Empty
-- Empty
--
-- >>> replicateA 4 (*2) 5
-- [10,10,10,10]
--
-- >>> replicateA 3 ['a', 'b', 'c']
-- ["aaa","aab","aac","aba","abb","abc","aca","acb","acc","baa","bab","bac","bba","bbb","bbc","bca","bcb","bcc","caa","cab","cac","cba","cbb","cbc","cca","ccb","ccc"]
replicateA ::
  Applicative f =>
  Int
  -> f a
  -> f (List a)
replicateA n =
  sequence . replicate n

-- | Filter a list with a predicate that produces an effect.
--
-- >>> filtering (Id . even) (4 :. 5 :. 6 :. Nil)
-- Id [4,6]
--
-- >>> filtering (\a -> if a > 13 then Empty else Full (a <= 7)) (4 :. 5 :. 6 :. Nil)
-- Full [4,5,6]
--
-- >>> filtering (\a -> if a > 13 then Empty else Full (a <= 7)) (4 :. 5 :. 6 :. 7 :. 8 :. 9 :. Nil)
-- Full [4,5,6,7]
--
-- >>> filtering (\a -> if a > 13 then Empty else Full (a <= 7)) (4 :. 5 :. 6 :. 13 :. 14 :. Nil)
-- Empty
--
-- >>> filtering (>) (4 :. 5 :. 6 :. 7 :. 8 :. 9 :. 10 :. 11 :. 12 :. Nil) 8
-- [9,10,11,12]
filtering ::
  Applicative f =>
  (a -> f Bool)
  -> List a
  -> f (List a)
filtering p =
  foldRight (\a -> lift2 (\b -> if b then (a:.) else id) (p a)) (pure Nil)

-----------------------
-- SUPPORT LIBRARIES --
-----------------------

instance Applicative IO where
  pure =
    P.return

instance Applicative [] where
  pure =
    P.return

instance Applicative P.Maybe where
  pure =
    P.return

return ::
  Applicative f =>
  a
  -> f a
return =
  pure

fail ::
  Applicative f =>
  Chars
  -> f a
fail =
<<<<<<< HEAD
  error . hlist

ifThenElse ::
  Bool
  -> a
  -> a
  -> a
ifThenElse p t f =
  if p then t else f
=======
  error . hlist
>>>>>>> 82394c82
<|MERGE_RESOLUTION|>--- conflicted
+++ resolved
@@ -167,16 +167,4 @@
   Chars
   -> f a
 fail =
-<<<<<<< HEAD
   error . hlist
-
-ifThenElse ::
-  Bool
-  -> a
-  -> a
-  -> a
-ifThenElse p t f =
-  if p then t else f
-=======
-  error . hlist
->>>>>>> 82394c82
